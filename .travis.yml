--- conflicted
+++ resolved
@@ -5,14 +5,9 @@
     packages:
     - snapcraft
 python:
-<<<<<<< HEAD
-- '3.8'
-=======
-  - '3.7'
   - '3.8'
   - '3.9'
 
->>>>>>> 225f2363
 env: LIBGIT2=~/libgit2/_install/ LD_LIBRARY_PATH=~/libgit2/_install/lib
 before_install: ./.travis.sh
 install: pip install -r requirements.txt .
